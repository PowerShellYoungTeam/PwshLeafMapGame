--- conflicted
+++ resolved
@@ -1,18 +1,7 @@
 # PowerShell Leafmap RPG Game
 
-<<<<<<< HEAD
 An interactive RPG game built with PowerShell and Leafmap.js featuring drones, factions, and interactive terminals with enhanced modular architecture.
-=======
-An interactive RPG game built with PowerShell and Leafmap.js featuring drones, factions, and interactive terminals.
->>>>>>> b7e98f0f
 
-## Features
-- Interactive map-based gameplay
-- Faction reputation system
-- Drone reconnaissance and combat
-- PowerShell terminal interfaces
-- Custom map support
-<<<<<<< HEAD
 - **Enhanced Core Architecture** with event-driven modules
 - **Structured Logging** with multi-output support
 - **Dynamic Command System** with runtime registration
@@ -77,9 +66,4 @@
 
 ---
 
-**Ready for Production:** All enhanced functionality has been thoroughly tested and validated. ✅
-=======
-
-## Getting Started
-Run \.\Start-Game.ps1\ to begin your adventure.
->>>>>>> b7e98f0f
+**Ready for Production:** All enhanced functionality has been thoroughly tested and validated. ✅